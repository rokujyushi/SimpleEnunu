--- conflicted
+++ resolved
@@ -495,8 +495,6 @@
         
         # 編集後のfull_timing を読み取る
         duration_modified_labels = self.predict_timing(labels)
-<<<<<<< HEAD
-=======
         # NOTE: ここにタイミング補正のための割り込み処理を追加-----------
         # mono_score を出力
         with open(self.path_mono_score, 'w', encoding='utf-8') as f:
@@ -508,7 +506,6 @@
         with open(self.path_full_timing, 'w', encoding='utf-8') as f:
             f.write(str(duration_modified_labels))
         duration_modified_labels = self.edit_timing(duration_modified_labels)
->>>>>>> 86fc17b6
         
         # NOTE: segmented synthesis is not well tested. There MUST be better ways
         # to do this.
